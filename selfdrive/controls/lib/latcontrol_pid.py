--- conflicted
+++ resolved
@@ -17,11 +17,7 @@
     super().reset()
     self.pid.reset()
 
-<<<<<<< HEAD
-  def update(self, active, CS, VM, params, steer_limited, desired_curvature, live_pose):
-=======
   def update(self, active, CS, VM, params, steer_limited, desired_curvature, calibrated_pose):
->>>>>>> f3cb2a3b
     pid_log = log.ControlsState.LateralPIDState.new_message()
     pid_log.steeringAngleDeg = float(CS.steeringAngleDeg)
     pid_log.steeringRateDeg = float(CS.steeringRateDeg)
