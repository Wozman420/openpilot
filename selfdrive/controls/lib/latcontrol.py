from abc import abstractmethod, ABC

from openpilot.common.numpy_fast import clip
from openpilot.common.realtime import DT_CTRL

MIN_LATERAL_CONTROL_SPEED = 0.3  # m/s


class LatControl(ABC):
  def __init__(self, CP, CI):
    self.sat_count_rate = 1.0 * DT_CTRL
    self.sat_limit = CP.steerLimitTimer
    self.sat_count = 0.
    self.sat_check_min_speed = 10.

    # we define the steer torque scale as [-1.0...1.0]
    self.steer_max = 1.0

  @abstractmethod
<<<<<<< HEAD
  def update(self, active, CS, VM, params, steer_limited, desired_curvature, live_pose):
=======
  def update(self, active, CS, VM, params, steer_limited, desired_curvature, calibrated_pose):
>>>>>>> f3cb2a3b
    pass

  def reset(self):
    self.sat_count = 0.

  def _check_saturation(self, saturated, CS, steer_limited):
    if saturated and CS.vEgo > self.sat_check_min_speed and not steer_limited and not CS.steeringPressed:
      self.sat_count += self.sat_count_rate
    else:
      self.sat_count -= self.sat_count_rate
    self.sat_count = clip(self.sat_count, 0.0, self.sat_limit)
    return self.sat_count > (self.sat_limit - 1e-3)<|MERGE_RESOLUTION|>--- conflicted
+++ resolved
@@ -17,11 +17,7 @@
     self.steer_max = 1.0
 
   @abstractmethod
-<<<<<<< HEAD
-  def update(self, active, CS, VM, params, steer_limited, desired_curvature, live_pose):
-=======
   def update(self, active, CS, VM, params, steer_limited, desired_curvature, calibrated_pose):
->>>>>>> f3cb2a3b
     pass
 
   def reset(self):
